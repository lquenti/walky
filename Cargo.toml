[package]
name = "walky"
version = "0.0.1"
edition = "2021"
description = "A TSP solver written in Rust"
homepage = "https://github.com/lquenti/walky"
repository = "https://github.com/lquenti/walky"
license = "MIT"
authors = ["Lars Quentin <lars@lquenti.de>", "Johann Carl Meyer <info@johannc.de>"]
readme = "./README.md"

[dependencies]
<<<<<<< HEAD
clap = {version = "4.2.5", features = ["derive"]}                                  # for cli arg parsing
quick-xml = {version = "0.28.2", features = ["serialize"]}                         # for xml-parsing
serde = {version = "1.0.160", features = ["derive"]}                               # for xml-parsing
delegate = "0.9.0"                                                                 # for easy wrapper implementations
rayon = "1.7.0"                                                                    # for parallel iterators
ordered-float = {version = "3.7.0", features = ["serde"]}                          # for Total Ordering on floats
priority-queue = "1.3.1"                                                           # for prims algorithm
blossom = "0.4.0"                                                                  # for the blossom algorithm
nalgebra = {version = "0.32", features = ["rayon"]}                                # for fast matrices
lazy_static = "1.4.0"                                                              # for non-compile time global variables
rustc-hash = "1.1.0"                                                               # for cryptographically insecure, FAST hashing
mpi = {version = "0.6", optional = true, features = ["user-operations", "derive"]} # for MPI crate feature
rand = "0.8"                                                                       # You wouldn't guess it
=======
clap = {version = "4.2.5", features = ["derive"]}          # for cli arg parsing
quick-xml = {version = "0.28.2", features = ["serialize"]} # for xml-parsing
serde = {version = "1.0.160", features = ["derive"]}       # for xml-parsing
delegate = "0.9.0"                                         # for easy wrapper implementations
rayon = "1.7.0"                                            # for parallel iterators
ordered-float = {version = "3.7.0", features = ["serde"]}  # for Total Ordering on floats
priority-queue = "1.3.1"                                   # for prims algorithm
blossom = "0.4.0"                                          # for the blossom algorithm
nalgebra = {version = "0.32", features = ["rayon"]}        # for fast matrices
lazy_static = "1.4.0"                                      # for non-compile time global variables
rustc-hash = "1.1.0"                                       # for cryptographically insecure, FAST hashing
mpi = {version = "0.6", optional = true}                   # for MPI crate feature
>>>>>>> 903287fb

[dev-dependencies]
approx = "0.5.1"                                                                   # for assertions with float values
quickcheck = "1.0.3"                                                               # for property based testing
quickcheck_macros = "1.0.0"                                                        # for property based testing

[profile.release]
<<<<<<< HEAD
debug = true                                                                       # enable profiling in release builds
opt-level = 3                                                                      # -O3
lto = true                                                                         # LLVM Link Time Optimization
codegen-units = 1                                                                  # Slower compile time, better performance
=======
debug = true                    # enable profiling in release builds
opt-level = 3                   # -O3
lto = true                      # LLVM Link Time Optimization
codegen-units = 1                # Slower compile time, better performance
>>>>>>> 903287fb
<|MERGE_RESOLUTION|>--- conflicted
+++ resolved
@@ -10,7 +10,6 @@
 readme = "./README.md"
 
 [dependencies]
-<<<<<<< HEAD
 clap = {version = "4.2.5", features = ["derive"]}                                  # for cli arg parsing
 quick-xml = {version = "0.28.2", features = ["serialize"]}                         # for xml-parsing
 serde = {version = "1.0.160", features = ["derive"]}                               # for xml-parsing
@@ -24,20 +23,6 @@
 rustc-hash = "1.1.0"                                                               # for cryptographically insecure, FAST hashing
 mpi = {version = "0.6", optional = true, features = ["user-operations", "derive"]} # for MPI crate feature
 rand = "0.8"                                                                       # You wouldn't guess it
-=======
-clap = {version = "4.2.5", features = ["derive"]}          # for cli arg parsing
-quick-xml = {version = "0.28.2", features = ["serialize"]} # for xml-parsing
-serde = {version = "1.0.160", features = ["derive"]}       # for xml-parsing
-delegate = "0.9.0"                                         # for easy wrapper implementations
-rayon = "1.7.0"                                            # for parallel iterators
-ordered-float = {version = "3.7.0", features = ["serde"]}  # for Total Ordering on floats
-priority-queue = "1.3.1"                                   # for prims algorithm
-blossom = "0.4.0"                                          # for the blossom algorithm
-nalgebra = {version = "0.32", features = ["rayon"]}        # for fast matrices
-lazy_static = "1.4.0"                                      # for non-compile time global variables
-rustc-hash = "1.1.0"                                       # for cryptographically insecure, FAST hashing
-mpi = {version = "0.6", optional = true}                   # for MPI crate feature
->>>>>>> 903287fb
 
 [dev-dependencies]
 approx = "0.5.1"                                                                   # for assertions with float values
@@ -45,14 +30,7 @@
 quickcheck_macros = "1.0.0"                                                        # for property based testing
 
 [profile.release]
-<<<<<<< HEAD
 debug = true                                                                       # enable profiling in release builds
 opt-level = 3                                                                      # -O3
 lto = true                                                                         # LLVM Link Time Optimization
-codegen-units = 1                                                                  # Slower compile time, better performance
-=======
-debug = true                    # enable profiling in release builds
-opt-level = 3                   # -O3
-lto = true                      # LLVM Link Time Optimization
-codegen-units = 1                # Slower compile time, better performance
->>>>>>> 903287fb
+codegen-units = 1                                                                  # Slower compile time, better performance