--- conflicted
+++ resolved
@@ -18,13 +18,10 @@
 quick-xml = {version = "0.28.2", features = ["serialize"]} # for xml-parsing
 serde = {version = "1.0.160", features = ["derive"]}       # for xml-parsing
 delegate = "0.9.0"                                         # for easy wrapper implementations
-<<<<<<< HEAD
 rayon = "1.7.0"                                            # for parallel iterators
 ordered-float = {version = "3.7.0", features = ["serde"]}  # for Total Ordering on floats
 priority-queue = "1.3.1"                                   # for prims algorithm
-=======
 itertools = "0.10.5"                                       # for lazy permutation generation
->>>>>>> baa92c9c
 
 [dev-dependencies]
 approx = "0.5.1"                # for assertions with float values
