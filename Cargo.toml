--- conflicted
+++ resolved
@@ -21,11 +21,7 @@
 rayon = "1.7.0"                                            # for parallel iterators
 ordered-float = {version = "3.7.0", features = ["serde"]}  # for Total Ordering on floats
 priority-queue = "1.3.1"                                   # for prims algorithm
-<<<<<<< HEAD
-itertools = "0.10.5"                                       # for lazy permutation generation
 blossom = "0.4.0"                                          # for the blossom algorithm
-=======
->>>>>>> 40b859d0
 
 [dev-dependencies]
 approx = "0.5.1"                # for assertions with float values
