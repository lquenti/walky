--- conflicted
+++ resolved
@@ -1,9 +1,8 @@
 /target
-<<<<<<< HEAD
 flamegraph.svg
 callgrind.out.*
 perf.data*
-=======
 # problems with nvim
 .idea
->>>>>>> baa92c9c
+# For development
+Cargo.lock