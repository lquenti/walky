--- conflicted
+++ resolved
@@ -1,6 +1,3 @@
 pub mod christofides;
-<<<<<<< HEAD
 pub mod matching;
-=======
-pub mod nearest_neighbour;
->>>>>>> 2fad3323
+pub mod nearest_neighbour;